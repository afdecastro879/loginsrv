--- conflicted
+++ resolved
@@ -74,23 +74,6 @@
 }
 ```
 
-<<<<<<< HEAD
-### Potential issue with a different `cookie-name` in http.login and `token_source cookie cookie_name` in http.jwt
-
-1. If you use `redirect` in http.jwt and you:
-1.1. Are redirected to http.jwt's `redirect` page that is in your caddyfile
-1.2. Are unable to navigate to any page that is protected by http.login
-1.3. Appear to be authenticated when you visit the `redirect` page or `/login`
-
-2. If you don't use `redirect` in http.jwt and you:
-2.1. Are displayed a 401 error for the page you navigate to
-2.2. Appear to be authenticated if you navigate to `/login`
-
-Possible solution:
-1. Confirm that `cookie-name` in http.login and `token_source cookie cookie_name` in http.jwt are identical
-
-This issue is discussed here: https://github.com/tarent/loginsrv/issues/103.
-=======
 ### Example caddyfile with Google login
 
 ```
@@ -109,4 +92,19 @@
 }
 ```
 Note: You must enable Google Plus API in Google API Console
->>>>>>> 8d1a0060
+
+### Potential issue with a different `cookie-name` in http.login and `token_source cookie cookie_name` in http.jwt
+
+1. If you use `redirect` in http.jwt and you:
+1.1. Are redirected to http.jwt's `redirect` page that is in your caddyfile
+1.2. Are unable to navigate to any page that is protected by http.login
+1.3. Appear to be authenticated when you visit the `redirect` page or `/login`
+
+2. If you don't use `redirect` in http.jwt and you:
+2.1. Are displayed a 401 error for the page you navigate to
+2.2. Appear to be authenticated if you navigate to `/login`
+
+Possible solution:
+1. Confirm that `cookie-name` in http.login and `token_source cookie cookie_name` in http.jwt are identical
+
+This issue is discussed here: https://github.com/tarent/loginsrv/issues/103.