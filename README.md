# loginsrv

loginsrv is a standalone minimalistic login server providing a [JWT](https://jwt.io/) login for multiple login backends.

[![Docker](https://img.shields.io/docker/pulls/tarent/loginsrv.svg)](https://hub.docker.com/r/tarent/loginsrv/)
[![Build Status](https://api.travis-ci.org/tarent/loginsrv.svg?branch=master)](https://travis-ci.org/tarent/loginsrv)
[![Go Report Card](https://goreportcard.com/badge/github.com/tarent/loginsrv)](https://goreportcard.com/report/github.com/tarent/loginsrv)
[![Coverage Status](https://coveralls.io/repos/github/tarent/loginsrv/badge.svg?branch=master)](https://coveralls.io/github/tarent/loginsrv?branch=master)
[![Join the chat at https://gitter.im/tarent/loginsrv](https://badges.gitter.im/tarent/loginsrv.svg)](https://gitter.im/tarent/loginsrv?utm_source=badge&utm_medium=badge&utm_campaign=pr-badge&utm_content=badge)


__** Attention: Update to v1.3.0 for Google Login Update !!!! **__

Google will stop support for the Google+ APIs. So we changed loginsrv to use the standard oauth endpoints for Google login.
Please update loginsrv to the master version or wait for release v1.2.5 if you are using google.

## Abstract

Loginsrv provides a minimal endpoint for authentication. The login is performed against the providers and returned as a JSON Web Token (JWT).
It can be used as:

* Standalone microservice
* Docker container
* Golang library
* [Caddy](http://caddyserver.com/) plugin.  (See [caddy/README.md](./caddy/README.md) for details)

![](.screenshot.png)

## Supported Provider Backends
The following providers (login backends) are supported.

* [Htpasswd](#htpasswd)
* [OSIAM](#osiam)
* [Simple](#simple) (user/password pairs by configuration)
* [Httpupstream](#httpupstream)
* [OAuth2](#oauth2)
  * GitHub login
  * Google login
  * Bitbucket login
  * Facebook login
  * Gitlab login

## Questions

For questions and support please use the [Gitter chat room](https://gitter.im/tarent/loginsrv).

[![Join the chat at https://gitter.im/tarent/loginsrv](https://badges.gitter.im/tarent/loginsrv.svg)](https://gitter.im/tarent/loginsrv?utm_source=badge&utm_medium=badge&utm_campaign=pr-badge&utm_content=badge)

## Configuration and Startup
### Config Options

_Note for Caddy users_: Not all parameters are available in Caddy. See the table for details. With Caddy, the parameter names can be also be used with `_` in the names, e.g. `cookie_http_only`.

| Parameter                   | Type        | Default      | Caddy | Description                                                                                |
|-----------------------------|-------------|--------------|-------|--------------------------------------------------------------------------------------------|
| -cookie-domain              | string      |              | X     | Optional domain parameter for the cookie                                                   |
| -cookie-expiry              | string      | session      | X     | Expiry duration for the cookie, e.g. 2h or 3h30m                                           |
| -cookie-http-only           | boolean     | true         | X     | Set the cookie with the HTTP only flag                                                     |
| -cookie-name                | string      | "jwt_token"  | X     | Name of the JWT cookie (if you don't use default, set related param token_source cookie my_cookie_name in http.jwt) |
| -github                     | value       |              | X     | OAuth config in the form: client_id=..,client_secret=..[,scope=..][,redirect_uri=..]       |
| -google                     | value       |              | X     | OAuth config in the form: client_id=..,client_secret=..[,scope=..][,redirect_uri=..]       |
| -bitbucket                  | value       |              | X     | OAuth config in the form: client_id=..,client_secret=..[,scope=..][,redirect_uri=..]       |
<<<<<<< HEAD
| -facebook                   | value       |              | X     | OAuth config in the form: client_id=..,client_secret=..[,scope=..][,redirect_uri=..]       |
=======
| -facebook                   | value       |              | X     | OAuth config in the form: client_id=..,client_secret=..,scope=email..[redirect_uri=..]     |
>>>>>>> 5ef62ee7
| -gitlab                     | value       |              | X     | OAuth config in the form: client_id=..,client_secret=..[,scope=..,][redirect_uri=..]       |
| -host                       | string      | "localhost"  | -     | Host to listen on                                                                          |
| -htpasswd                   | value       |              | X     | Htpasswd login backend opts: file=/path/to/pwdfile                                         |
| -jwt-expiry                 | go duration | 24h          | X     | Expiry duration for the JWT token, e.g. 2h or 3h30m                                        |
| -jwt-secret                 | string      | "random key" | X     | Secret used to sign the JWT token. (See [caddy/README.md](./caddy/README.md) for details.) |
| -jwt-algo                   | string      | "HS512"      | X     | Signing algorithm to use (ES256, ES384, ES512, HS512, HS256, HS384, HS512)                 |
| -log-level                  | string      | "info"       | -     | Log level                                                                                  |
| -login-path                 | string      | "/login"     | X     | Path of the login resource                                                                 |
| -logout-url                 | string      |              | X     | URL or path to redirect to after logout                                                    |
| -osiam                      | value       |              | X     | OSIAM login backend opts: endpoint=..,client_id=..,client_secret=..                        |
| -port                       | string      | "6789"       | -     | Port to listen on                                                                          |
| -redirect                   | boolean     | true         | X     | Allow dynamic overwriting of the the success by query parameter                            |
| -redirect-query-parameter   | string      | "backTo"     | X     | URL parameter for the redirect target                                                      |
| -redirect-check-referer     | boolean     | true         | X     | Check the referer header to ensure it matches the host header on dynamic redirects         |
| -redirect-host-file         | string      | ""           | X     | A file containing a list of domains that redirects are allowed to, one domain per line     |
| -simple                     | value       |              | X     | Simple login backend opts: user1=password,user2=password,..                                |
| -success-url                | string      | "/"          | X     | URL to redirect to after login                                                             |
| -prevent-external-redirects | boolean     | true         | X     | Prevent dynamic redirects to external domains                                              |
| -template                   | string      |              | X     | An alternative template for the login form                                                 |
| -text-logging               | boolean     | true         | -     | Log in text format instead of JSON                                                         |
| -jwt-refreshes              | int         | 0            | X     | The maximum number of JWT refreshes                                                        |
| -grace-period               | go duration | 5s           | -     | Duration to wait after SIGINT/SIGTERM for existing requests. No new requests are accepted. |
| -user-file                  | string      |              | X     | A YAML file with user specific data for the tokens. (see below for an example)             |

### Environment Variables
All of the above Config Options can also be applied as environment variables by using variables named this way: `LOGINSRV_OPTION_NAME`.
So e.g. `jwt-secret` can be set by environment variable `LOGINSRV_JWT_SECRET`.

### Startup Examples
The simplest way to use loginsrv is by the provided docker container.
E.g. configured with the simple provider:
```
$ docker run -d -p 8080:8080 tarent/loginsrv -jwt-secret my_secret -simple bob=secret

$ curl --data "username=bob&password=secret" 127.0.0.1:8080/login
eyJhbGciOiJIUzUxMiIsInR5cCI6IkpXVCJ9.eyJzdWIiOiJib2IifQ.uWoJkSXTLA_RvfLKe12pb4CyxQNxe5_Ovw-N5wfQwkzXz2enbhA9JZf8MmTp9n-TTDcWdY3Fd1SA72_M20G9lQ
```

The same configuration could be written with environment variables this way:
```
$ docker run -d -p 8080:8080 -e LOGINSRV_JWT_SECRET=my_secret -e LOGINSRV_BACKEND=provider=simple,bob=secret tarent/loginsrv
```

## API

### GET /login

Per default, it returns a simple bootstrap styled login form for unauthenticated requests an a small page with user info authenticated requests.
When the call accepts a JSON output, the json content of the token is returned authenticated requests.

The returned HTML follows the UI composition conventions from (lib-compose)[https://github.com/tarent/lib-compose],
so it can be embedded into an existing layout.

| Parameter-Type    | Parameter                                        | Description                                                       |              | 
| ------------------|--------------------------------------------------|-------------------------------------------------------------------|--------------|
| Http-Header       | Accept: text/html                                | Return the login form or user html.                                | default      |
| Http-Header       | Accept: application/json                         | Return the user Object as json, or 403 if not authenticated.      |              |

### GET /login/<provider>

Starts the OAuth Web Flow with the configured provider. E.g. `GET /login/github` redirects to the GitHub login form.

### POST /login

Performs the login and returns the JWT. Depending on the content-type and parameters, a classical JSON-Rest or a redirect can be performed.

#### Runtime Parameters

| Parameter-Type    | Parameter                                        | Description                                                       |              | 
| ------------------|--------------------------------------------------|-------------------------------------------------------------------|--------------|
| Http-Header       | Accept: text/html                                | Set the JWT as a cookie named 'jwt_token'                         | default      |
| Http-Header       | Accept: application/jwt                          | Returns the JWT within the body. No cookie is set                 |              |
| Http-Header       | Content-Type: application/x-www-form-urlencoded  | Expect the credentials as form encoded parameters                 | default      |
| Http-Header       | Content-Type: application/json                   | Take the credentials from the provided JSON object                |              |
| Post-Parameter    | username                                         | The username                                                      |              |
| Post-Parameter    | password                                         | The password                                                      |              |
| Get or Post       | backTo                                           | Dynamic redirect target after login (see (Redirects)[#redirects]) | -success-url |

#### Possible Return Codes

| Code | Meaning               | Description                                                                                                               |
|------| ----------------------|---------------------------------------------------------------------------------------------------------------------------|
| 200  | OK                    | Successfully authenticated                                                                                                |
| 403  | Forbidden             | The credentials are wrong                                                                                                 |
| 400  | Bad Request           | Missing parameters                                                                                                        |
| 500  | Internal Server Error | Internal error, e.g. the login provider is not available or failed                                                        |
| 303  | See Other             | Sets the JWT as a cookie, if the login succeeds and redirect to the URLs provided in `redirectSuccess` or `redirectError` |

Hint: The status `401 Unauthorized` is not used as a return code to not conflict with an HTTP Basic authentication.

#### JWT-Refresh

If the POST-Parameters for username and password are missing and a valid JWT-Cookie is part of the request, then the JWT-Cookie is refreshed.
This only happens if the jwt-refreshes config option is set to a value greater than 0. 

### DELETE /login

Deletes the JWT cookie.

For simple usage in web applications, this can also be called by `GET|POST /login?logout=true`

### API Examples

#### Example:
Default is to return the token as Content-Type application/jwt within the body.
```
curl -i --data "username=bob&password=secret" http://127.0.0.1:6789/login
HTTP/1.1 200 OK
Content-Type: application/jwt
Date: Mon, 14 Nov 2016 21:35:42 GMT
Content-Length: 100

eyJhbGciOiJIUzI1NiIsInR5cCI6IkpXVCJ9.eyJzdWIiOiJib2IifQ.-51G5JQmpJleARHp8rIljBczPFanWT93d_N_7LQGUXU
```

#### Example: Credentials as JSON
The credentials can also be sent JSON encoded.
```
curl -i -H 'Content-Type: application/json'  --data '{"username": "bob", "password": "secret"}' http://127.0.0.1:6789/login
HTTP/1.1 200 OK
Content-Type: application/jwt
Date: Mon, 14 Nov 2016 21:35:42 GMT
Content-Length: 100

eyJhbGciOiJIUzI1NiIsInR5cCI6IkpXVCJ9.eyJzdWIiOiJib2IifQ.-51G5JQmpJleARHp8rIljBczPFanWT93d_N_7LQGUXU
```

#### Example: web based flow with 'Accept: text/html'
Sets the JWT as a cookie and redirects to a web page.
```
curl -i -H 'Accept: text/html' --data "username=bob&password=secret" http://127.0.0.1:6789/login
HTTP/1.1 303 See Other
Location: /
Set-Cookie: jwt_token=eyJhbGciOiJIUzI1NiIsInR5cCI6IkpXVCJ9.eyJzdWIiOiJib2IifQ.-51G5JQmpJleARHp8rIljBczPFanWT93d_N_7LQGUXU; HttpOnly
```

#### Example: AJAX call with JQuery to fetch a JWT token and create a cookie from it
Creates a cookie from a successful API call to login.
```
$.ajax({
	url: "http://localhost:8080/login",
	type: 'POST',
	dataType: 'text',
	contentType: 'application/json',
	data: JSON.stringify( { 
		'username': 'demo', 
		'password': 'demo'
	}),
	success: function(data) {
		document.cookie = "jwt_token=" + data + ";path=/";
	},
	error: function (xhr, ajaxOptions, thrownError) {
	}
});
```
Make sure your main page has JQuery:
```
<script src="https://code.jquery.com/jquery-3.3.1.min.js"></script>
```

### Redirects

The API has support for a redirect query parameter, e.g. `?backTo=/dynamic/return/path`. For security reasons, the default behaviour is very restrictive:

* Only local redirects (same host) are allowed.
* The `Referer` header is checked to ensure that the call to the login page came from the same page.

These restrictions are there, to prevent you from unchecked redirect attacks, e.g. phishing or login attacks.
If you know, what you are doing, you can disable the `Referer` check with `--redirect-check-referer=false` and provide a whitelist file
for allowed external domains with `--redirect-host-file=/some/domains.txt`.

## The JWT Token
Depending on the provider, the token may look as follows:
```
{
  "sub": "smancke",
  "picture": "https://avatars2.githubusercontent.com/u/4291379?v=3",
  "name": "Sebastian Mancke",
  "email": "s.mancke@tarent.de",
  "origin": "github"
}
```

## Provider Backends

### Htpasswd
Authentication against htpasswd file. MD5, SHA1 and Bcrypt are supported. But we recommend to only use bcrypt for security reasons (e.g. `htpasswd -B -C 15`).

Parameters for the provider:

| Parameter-Name    | Description                |
| ------------------|----------------------------|
| file              | Path to the password file  |

Example:
```
loginsrv -htpasswd file=users
```

### Httpupstream
Authentication against an upstream HTTP server by performing a HTTP Basic authentication request and checking the response for a HTTP 200 OK status code. Anything other than a 200 OK status code will result in a failure to authenticate.

Parameters for the provider:

| Parameter-Name    | Description                                                               |
| ------------------|---------------------------------------------------------------------------|
| upstream          | HTTP/HTTPS URL to call                                                    |
| skipverify        | True to ignore TLS errors (optional, false by default)                    |
| timeout           | Request timeout (optional 1m by default, go duration syntax is supported) |

Example:
```
loginsrv -httpupstream upstream=https://google.com,timeout=1s
```

### OSIAM
[OSIAM](http://osiam.org/) is a secure identity management solution providing REST based services for authentication and authorization.
It implements the multiple OAuth2 flows, as well as SCIM for managing the user data.

To start loginsrv against the default OSIAM configuration on the same machine, use the following example.
```
loginsrv --jwt-secret=jwtsecret --text-logging -osiam endpoint=http://localhost:8080,client_id=example-client,client_secret=secret'
```

Then go to http://127.0.0.1:6789/login and login with `admin/koala`.

### Simple
Simple is a demo provider for testing only. It holds a user/password table in memory.

Example
```
loginsrv -simple bob=secret
```

## OAuth2

The OAuth Web Flow (aka 3-legged-OAuth flow) is also supported.
Currently the following OAuth provider is supported:

* GitHub
* Google
* Bitbucket
* Facebook
* Gitlab

An OAuth provider supports the following parameters:

| Parameter-Name    | Description                            |
| ------------------|----------------------------------------|
| client_id         | OAuth Client ID                        |
| client_secret     | OAuth Client Secret                    |
| scope             | Space separated scope List (optional)  |
| redirect_uri      | Alternative Redirect URI (optional)    |

When configuring the OAuth parameters at your external OAuth provider, a redirect URI has to be supplied. This redirect URI has to point to the path `/login/<provider>`.
If not supplied, the OAuth redirect URI is calculated out of the current URL. This should work in most cases and should even work
if loginsrv is routed through a reverse proxy, if the headers `X-Forwarded-Host` and `X-Forwarded-Proto` are set correctly.

### GitHub Startup Example
```
$ docker run -p 80:80 tarent/loginsrv -github client_id=xxx,client_secret=yyy
```

## Templating

A custom template can be supplied by the parameter `template`. 
You can find the original template in [login/login_form.go](https://github.com/tarent/loginsrv/blob/master/login/login_form.go).

The templating uses the Golang build in template language. A short intro can be found [here](https://astaxie.gitbooks.io/build-web-application-with-golang/en/07.4.html).

When you specify a custom template, only the layout of the original template is replaced. The partials of the original are still loaded into the template context and can be used by your template. So a minimal unstyled login template could look like this:

```
<!DOCTYPE html>
<html>
  <head>
      <!-- your styles -->
  <head>
  <body>
      <!-- your header -->

      {{ if .Error}}
        <div class="alert alert-danger" role="alert">
          <strong>Internal Error. </strong> Please try again later.
        </div>
      {{end}}

      {{if .Authenticated}}

         {{template "userInfo" . }}

      {{else}}

        {{template "login" . }}

      {{end}}

      <!-- your footer -->
</body>
</html>
```

## User File

To customize the content of the JWT token, a YAML file with user data can be provided.
After successful authentication against a backend system, the user is searched within the file
and the content of the claims parameter is used to enhance the user JWT claim parameters.

To match an entry, the user file is searched in linear order and all attributes has to match
the data of the authentication backend. The first matching entry will be used and all parameters
below the claim attribute are written into the token. The following attributes can be used for matching:
* `sub` - the username (all backends)
* `origin` - the provider or backend name (all backends)
* `email` - the mail address (the OAuth provider)
* `domain` - the domain (Google only)
* `groups` - the full path string of user groups enclosed in an array (Gitlab only)

Example:
* The user bob will become the `"role": "superAdmin"`, when authenticating with htpasswd file
* The user admin@example.org will become `"role": "admin"` and `"projects": ["example"]`, when authenticating with Google OAuth
* All other Google users with the domain example will become `"role": "user"` and `"projects": ["example"]`
* All other Gitlab users with group `example/subgroup` and `othergroup` will become `"role": "admin"`.
* All others will become `"role": "unknown"`, indenpendent of the authentication provider

```
- sub: bob
  origin: htpasswd
  claims:
    role: superAdmin

- email: admin@example.org
  origin: Google
  claims:
    role: admin
    projects:
      - example

- domain: example.org
  origin: Google
  claims:
    role: user
    projects:
      - example

- groups:
    - example/subgroup
    - othergroup
  origin: gitlab
  claims:
    role: admin

- claims:
    role: unknown
```<|MERGE_RESOLUTION|>--- conflicted
+++ resolved
@@ -56,15 +56,11 @@
 | -cookie-domain              | string      |              | X     | Optional domain parameter for the cookie                                                   |
 | -cookie-expiry              | string      | session      | X     | Expiry duration for the cookie, e.g. 2h or 3h30m                                           |
 | -cookie-http-only           | boolean     | true         | X     | Set the cookie with the HTTP only flag                                                     |
-| -cookie-name                | string      | "jwt_token"  | X     | Name of the JWT cookie (if you don't use default, set related param token_source cookie my_cookie_name in http.jwt) |
+| -cookie-name                | string      | "jwt_token"  | X     | Name of the JWT cookie                                                                     |
 | -github                     | value       |              | X     | OAuth config in the form: client_id=..,client_secret=..[,scope=..][,redirect_uri=..]       |
 | -google                     | value       |              | X     | OAuth config in the form: client_id=..,client_secret=..[,scope=..][,redirect_uri=..]       |
 | -bitbucket                  | value       |              | X     | OAuth config in the form: client_id=..,client_secret=..[,scope=..][,redirect_uri=..]       |
-<<<<<<< HEAD
 | -facebook                   | value       |              | X     | OAuth config in the form: client_id=..,client_secret=..[,scope=..][,redirect_uri=..]       |
-=======
-| -facebook                   | value       |              | X     | OAuth config in the form: client_id=..,client_secret=..,scope=email..[redirect_uri=..]     |
->>>>>>> 5ef62ee7
 | -gitlab                     | value       |              | X     | OAuth config in the form: client_id=..,client_secret=..[,scope=..,][redirect_uri=..]       |
 | -host                       | string      | "localhost"  | -     | Host to listen on                                                                          |
 | -htpasswd                   | value       |              | X     | Htpasswd login backend opts: file=/path/to/pwdfile                                         |
