--- conflicted
+++ resolved
@@ -51,51 +51,17 @@
 
 _Note for Caddy users_: Not all parameters are available in Caddy. See the table for details. With Caddy, the parameter names can be also be used with `_` in the names, e.g. `cookie_http_only`.
 
-<<<<<<< HEAD
-| Parameter                   | Type        | Default      | Caddy | Description                                                                                                          |
-|-----------------------------|-------------|--------------|-------|----------------------------------------------------------------------------------------------------------------------|
-| -cookie-domain              | string      |              | X     | Optional domain parameter for the cookie                                                                             |
-| -cookie-expiry              | string      | session      | X     | Expiry duration for the cookie, e.g. 2h or 3h30m                                                                     |
-| -cookie-http-only           | boolean     | true         | X     | Set the cookie with the HTTP only flag                                                                               |
-| -cookie-name                | string      | "jwt_token"  | X     | Name of the JWT cookie (if you don't use default, set related param token_source cookie my_cookie_name in http.jwt)  |
-| -github                     | value       |              | X     | OAuth config in the form: client_id=..,client_secret=..[,scope=..,][redirect_uri=..]                                 |
-| -google                     | value       |              | X     | OAuth config in the form: client_id=..,client_secret=..,scope=..[redirect_uri=..]                                    |
-| -bitbucket                  | value       |              | X     | OAuth config in the form: client_id=..,client_secret=..,[,scope=..][redirect_uri=..]                                 |
-| -facebook                   | value       |              | X     | OAuth config in the form: client_id=..,client_secret=..,scope=email..[redirect_uri=..]                               |
-| -host                       | string      | "localhost"  | -     | Host to listen on                                                                                                    |
-| -htpasswd                   | value       |              | X     | Htpasswd login backend opts: file=/path/to/pwdfile                                                                   |
-| -jwt-expiry                 | go duration | 24h          | X     | Expiry duration for the JWT token, e.g. 2h or 3h30m                                                                  |
-| -jwt-secret                 | string      | "random key" | X     | Secret used to sign the JWT token                                                                                    |
-| -jwt-algo                   | string      | "HS512"      | X     | Signing algorithm to use (ES256, ES384, ES512, HS512, HS256, HS384, HS512)                                           |
-| -log-level                  | string      | "info"       | -     | Log level                                                                                                            |
-| -login-path                 | string      | "/login"     | X     | Path of the login resource                                                                                           |
-| -logout-url                 | string      |              | X     | URL or path to redirect to after logout                                                                              |
-| -osiam                      | value       |              | X     | OSIAM login backend opts: endpoint=..,client_id=..,client_secret=..                                                  |
-| -port                       | string      | "6789"       | -     | Port to listen on                                                                                                    |
-| -redirect                   | boolean     | true         | X     | Allow dynamic overwriting of the the success by query parameter                                                      |
-| -redirect-query-parameter   | string      | "backTo"     | X     | URL parameter for the redirect target                                                                                |
-| -redirect-check-referer     | boolean     | true         | X     | Check the referer header to ensure it matches the host header on dynamic redirects                                   |
-| -redirect-host-file         | string      | ""           | X     | A file containing a list of domains that redirects are allowed to, one domain per line                               |
-| -simple                     | value       |              | X     | Simple login backend opts: user1=password,user2=password,..                                                          |
-| -success-url                | string      | "/"          | X     | URL to redirect to after login                                                                                       |
-| -prevent-external-redirects | boolean     | true         | X     | Prevent dynamic redirects to external domains                                                                        |
-| -template                   | string      |              | X     | An alternative template for the login form                                                                           |
-| -text-logging               | boolean     | true         | -     | Log in text format instead of JSON                                                                                   |
-| -jwt-refreshes              | int         | 0            | X     | The maximum number of JWT refreshes                                                                                  |
-| -grace-period               | go duration | 5s           | -     | Duration to wait after SIGINT/SIGTERM for existing requests. No new requests are accepted.                           |
-| -user-file                  | string      |              | X     | A YAML file with user specific data for the tokens. (see below for an example)                                       |
-=======
 | Parameter                   | Type        | Default      | Caddy | Description                                                                                |
 |-----------------------------|-------------|--------------|-------|--------------------------------------------------------------------------------------------|
 | -cookie-domain              | string      |              | X     | Optional domain parameter for the cookie                                                   |
 | -cookie-expiry              | string      | session      | X     | Expiry duration for the cookie, e.g. 2h or 3h30m                                           |
 | -cookie-http-only           | boolean     | true         | X     | Set the cookie with the HTTP only flag                                                     |
-| -cookie-name                | string      | "jwt_token"  | X     | Name of the JWT cookie                                                                     |
+| -cookie-name                | string      | "jwt_token"  | X     | Name of the JWT cookie (if you don't use default, set related param token_source cookie my_cookie_name in http.jwt) |
 | -github                     | value       |              | X     | OAuth config in the form: client_id=..,client_secret=..[,scope=..][,redirect_uri=..]       |
 | -google                     | value       |              | X     | OAuth config in the form: client_id=..,client_secret=..[,scope=..][,redirect_uri=..]       |
 | -bitbucket                  | value       |              | X     | OAuth config in the form: client_id=..,client_secret=..[,scope=..][,redirect_uri=..]       |
 | -facebook                   | value       |              | X     | OAuth config in the form: client_id=..,client_secret=..,scope=email..[redirect_uri=..]     |
-| -gitlab                     | value       |              | X     | OAuth config in the form: client_id=..,client_secret=..[,scope=..,][redirect_uri=..]
+| -gitlab                     | value       |              | X     | OAuth config in the form: client_id=..,client_secret=..[,scope=..,][redirect_uri=..]       |
 | -host                       | string      | "localhost"  | -     | Host to listen on                                                                          |
 | -htpasswd                   | value       |              | X     | Htpasswd login backend opts: file=/path/to/pwdfile                                         |
 | -jwt-expiry                 | go duration | 24h          | X     | Expiry duration for the JWT token, e.g. 2h or 3h30m                                        |
@@ -106,8 +72,8 @@
 | -logout-url                 | string      |              | X     | URL or path to redirect to after logout                                                    |
 | -osiam                      | value       |              | X     | OSIAM login backend opts: endpoint=..,client_id=..,client_secret=..                        |
 | -port                       | string      | "6789"       | -     | Port to listen on                                                                          |
-| -redirect                   | boolean     | true         | X     | Allow dynamic overwriting of the the success by query parameter (default true)             |
-| -redirect-query-parameter   | string      | "backTo"     | X     | URL parameter for the redirect target (default "backTo")                                   |
+| -redirect                   | boolean     | true         | X     | Allow dynamic overwriting of the the success by query parameter                            |
+| -redirect-query-parameter   | string      | "backTo"     | X     | URL parameter for the redirect target                                                      |
 | -redirect-check-referer     | boolean     | true         | X     | Check the referer header to ensure it matches the host header on dynamic redirects         |
 | -redirect-host-file         | string      | ""           | X     | A file containing a list of domains that redirects are allowed to, one domain per line     |
 | -simple                     | value       |              | X     | Simple login backend opts: user1=password,user2=password,..                                |
@@ -118,7 +84,6 @@
 | -jwt-refreshes              | int         | 0            | X     | The maximum number of JWT refreshes                                                        |
 | -grace-period               | go duration | 5s           | -     | Duration to wait after SIGINT/SIGTERM for existing requests. No new requests are accepted. |
 | -user-file                  | string      |              | X     | A YAML file with user specific data for the tokens. (see below for an example)             |
->>>>>>> 8d1a0060
 
 ### Environment Variables
 All of the above Config Options can also be applied as environment variables by using variables named this way: `LOGINSRV_OPTION_NAME`.
